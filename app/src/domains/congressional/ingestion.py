"""
Congressional domain data ingestion module.

This module handles importing congressional trading data from CSV files,
extracting member information, and parsing PDF files for new data.
Supports CAP-10 (Transaction List) and CAP-11 (Member Profiles).
"""

import os
import pandas as pd
import sqlite3
import re
from pathlib import Path
from typing import Dict, List, Optional, Tuple, Any
from datetime import datetime, date
from sqlalchemy.ext.asyncio import AsyncSession
from sqlalchemy import select, text

from core.logging import get_logger
from core.config import settings
from domains.congressional.models import CongressMember, CongressionalTrade, MemberPortfolio
from domains.congressional.crud import CongressMemberCRUD, CongressionalTradeCRUD
from domains.congressional.schemas import CongressMemberCreate, CongressionalTradeCreate
from domains.securities.models import Security, AssetType
from domains.securities.crud import SecurityCRUD, AssetTypeCRUD
from domains.securities.schemas import SecurityCreate, AssetTypeCreate

logger = get_logger(__name__)


class CongressionalDataIngester:
    """
    Congressional data ingestion service.
    
    Handles importing congressional trade data from CSV files and databases,
    parsing complex data formats, and enriching with external data sources.
    """
    
    def __init__(self, session):
        """Initialize with database session and CRUD objects."""
        self.session = session
        self.member_crud = CongressMemberCRUD(session)
        self.trade_crud = CongressionalTradeCRUD(session)
        self.security_crud = SecurityCRUD(session)
        self.asset_type_crud = AssetTypeCRUD(session)
        
        # Validation system (optional)
        self.validator = None
        
        # Asset type mapping from the original script
        self.asset_type_mapping = {
            "ST": "Stock",
            "BND": "Bond", 
            "OP": "Option",
            "MF": "Mutual Fund",
            "ETF": "ETF",
            "FUT": "Future",
            "REIT": "REIT",
            "CASH": "Cash",
            "OTHER": "Other"
        }
    
    def set_validator(self, validator):
        """
        Set the validator for data quality validation.
        
        Args:
            validator: CongressionalDataValidator instance
        """
        self.validator = validator
        logger.info("Data validator set for ingestion")
    
    async def import_congressional_data_from_csvs(self, data_directory: str) -> Dict[str, int]:
        """
        Import congressional trading data from CSV files.
        
        Args:
            data_directory: Path to directory containing CSV files (2014FD.csv, 2015FD.csv, etc.)
            
        Returns:
            Dict with import statistics
        """
        data_path = Path(data_directory)
        if not data_path.exists():
            raise ValueError(f"Data directory does not exist: {data_directory}")
        
        logger.info(f"Starting congressional data import from {data_directory}")
        
        # Find all FD CSV files
        csv_files = list(data_path.glob("*FD.csv"))
        csv_files = [f for f in csv_files if not f.name.endswith("_old.csv") and not f.name.endswith("_docIDlist.csv")]
        
        total_members = 0
        total_trades = 0
        failed_trades = 0
        
        for csv_file in sorted(csv_files):
            logger.info(f"Processing {csv_file.name}...")
            
            try:
                # Read CSV file
                df = pd.read_csv(csv_file)
                logger.info(f"Loaded {len(df)} records from {csv_file.name}")
                
                # Extract and create members from this file
                members_created = await self._extract_and_create_members(df)
                total_members += members_created
                
                # Import trades
                trades_created, trades_failed = await self._import_trades_from_dataframe(df, csv_file.stem)
                total_trades += trades_created
                failed_trades += trades_failed
                
                logger.info(f"Completed {csv_file.name}: {members_created} members, {trades_created} trades")
                
            except Exception as e:
                logger.error(f"Failed to process {csv_file.name}: {e}")
                continue
        
        await self.session.commit()
        
        result = {
            "csv_files_processed": len(csv_files),
            "total_members": total_members,
            "total_trades": total_trades,
            "failed_trades": failed_trades
        }
        
        logger.info(f"Congressional data import complete: {result}")
        return result
    
    def import_congressional_data_from_csvs_sync(self, data_directory: str) -> Dict[str, int]:
        """
        Synchronous version of import_congressional_data_from_csvs for use with sync sessions.
        
        Args:
            data_directory: Path to directory containing CSV files (2014FD.csv, 2015FD.csv, etc.)
            
        Returns:
            Dict with import statistics
        """
        data_path = Path(data_directory)
        if not data_path.exists():
            raise ValueError(f"Data directory does not exist: {data_directory}")
        
        logger.info(f"Starting congressional data import from {data_directory}")
        
        # Find all FD CSV files
        csv_files = list(data_path.glob("*FD.csv"))
        csv_files = [f for f in csv_files if not f.name.endswith("_old.csv") and not f.name.endswith("_docIDlist.csv")]
        
        total_members = 0
        total_trades = 0
        failed_trades = 0
        
        for csv_file in sorted(csv_files):
            logger.info(f"Processing {csv_file.name}...")
            
            try:
                # Read CSV file
                df = pd.read_csv(csv_file)
                logger.info(f"Loaded {len(df)} records from {csv_file.name}")
                
                # Extract and create members from this file
                members_created = self._extract_and_create_members_sync(df)
                total_members += members_created
                
                # Import trades
                trades_created, trades_failed = self._import_trades_from_dataframe_sync(df, csv_file.stem)
                total_trades += trades_created
                failed_trades += trades_failed
                
                logger.info(f"Completed {csv_file.name}: {members_created} members, {trades_created} trades")
                
            except Exception as e:
                logger.error(f"Failed to process {csv_file.name}: {e}")
                continue
        
        self.session.commit()
        
        result = {
            "csv_files_processed": len(csv_files),
            "total_members": total_members,
            "total_trades": total_trades,
            "failed_trades": failed_trades
        }
        
        logger.info(f"Congressional data import complete: {result}")
        return result
    
    async def import_from_sqlite_database(self, sqlite_path: str) -> Dict[str, int]:
        """
        Import congressional trading data from existing SQLite database.
        
        Args:
            sqlite_path: Path to the SQLite database file
            
        Returns:
            Dict with import statistics
        """
        sqlite_file = Path(sqlite_path)
        if not sqlite_file.exists():
            raise ValueError(f"SQLite database does not exist: {sqlite_path}")
        
        logger.info(f"Starting import from SQLite database: {sqlite_path}")
        
        # Connect to SQLite database
        conn = sqlite3.connect(sqlite_path)
        
        try:
            # Get list of tables
            cursor = conn.cursor()
            cursor.execute("SELECT name FROM sqlite_master WHERE type='table' AND name LIKE '%FD';")
            tables = [row[0] for row in cursor.fetchall()]
            
            logger.info(f"Found {len(tables)} FD tables in SQLite database")
            
            total_members = 0
            total_trades = 0
            failed_trades = 0
            
            for table_name in sorted(tables):
                logger.info(f"Processing table {table_name}...")
                
                try:
                    # Read table into DataFrame
                    df = pd.read_sql_query(f"SELECT * FROM {table_name}", conn)
                    logger.info(f"Loaded {len(df)} records from {table_name}")
                    
                    # Extract and create members
                    members_created = await self._extract_and_create_members(df)
                    total_members += members_created
                    
                    # Import trades
                    trades_created, trades_failed = await self._import_trades_from_dataframe(df, table_name)
                    total_trades += trades_created
                    failed_trades += trades_failed
                    
                    logger.info(f"Completed {table_name}: {members_created} members, {trades_created} trades")
                    
                except Exception as e:
                    logger.error(f"Failed to process table {table_name}: {e}")
                    continue
            
            await self.session.commit()
            
            result = {
                "tables_processed": len(tables),
                "total_members": total_members,
                "total_trades": total_trades,
                "failed_trades": failed_trades
            }
            
            logger.info(f"SQLite import complete: {result}")
            return result
            
        finally:
            conn.close()
    
    async def _extract_and_create_members(self, df: pd.DataFrame) -> int:
        """
        Extract unique members from DataFrame and create member records.
        
        Args:
            df: DataFrame containing congressional trade data
            
        Returns:
            Number of new members created
        """
        if 'Member' not in df.columns:
            logger.warning("No 'Member' column found in DataFrame")
            return 0
        
        # Get unique member names
        unique_members = df['Member'].dropna().unique()
        logger.info(f"Found {len(unique_members)} unique members in data")
        
        created_count = 0
        
        for member_name in unique_members:
            if not member_name or pd.isna(member_name):
                continue
                
            try:
                # Parse member name (assume format: "Last, First" or just "Last")
                name_parts = member_name.strip().split(',')
                if len(name_parts) >= 2:
                    last_name = name_parts[0].strip()
                    first_name = name_parts[1].strip()
                else:
                    last_name = member_name.strip()
                    first_name = ""
                
                # Check if member already exists
                existing = await self.member_crud.get_by_name(last_name, first_name)
                if existing:
                    continue
                
                # Create new member record
                member_data = CongressMemberCreate(
                    first_name=first_name or "Unknown",
                    last_name=last_name,
                    full_name=member_name.strip(),
                    # These will be populated later from external APIs
                    chamber="House",  # Default to House, will be updated later
                    party="I",  # Default to Independent, will be updated later
                    state="DC",  # Default to DC, will be updated later
                    district=None,
                    is_active=True
                )
                
                member = await self.member_crud.create(member_data)
                created_count += 1
                
                logger.debug(f"Created member: {member_name}")
                
            except Exception as e:
                logger.error(f"Failed to create member {member_name}: {e}")
                continue
        
        logger.info(f"Created {created_count} new members")
        return created_count
    
    def _extract_and_create_members_sync(self, df: pd.DataFrame) -> int:
        """
        Synchronous version of _extract_and_create_members for use with sync sessions.
        Uses UPSERT pattern to preserve existing member data like party, chamber, state.
        
        Args:
            df: DataFrame containing congressional trade data
            
        Returns:
            Number of new members created
        """
        if 'Member' not in df.columns:
            logger.warning("No 'Member' column found in DataFrame")
            return 0
        
        # Check if we have FirstName and LastName columns (new format)
        has_separate_names = 'FirstName' in df.columns and 'LastName' in df.columns
        has_prefix = 'Prefix' in df.columns
        
        if has_separate_names:
            logger.info("Using FirstName/LastName columns for member extraction")
        else:
            logger.info("Using Member column parsing for member extraction")
        
        # Track member names to ensure consistency
        member_names = {}  # {member_key: (prefix, first_name, last_name, full_name)}
        
        # Get unique member names
        unique_members = df['Member'].dropna().unique()
        logger.info(f"Found {len(unique_members)} unique members in data")
        
        created_count = 0
        
        for member_name in unique_members:
            member_name = str(member_name).strip()
            if not member_name or member_name == 'nan':
                continue
            
            try:
                # Extract name components based on available columns
                if has_separate_names:
                    # Find the best row with complete data for this member
                    member_rows = df[df['Member'] == member_name]
                    
                    best_entry = None
                    for _, row in member_rows.iterrows():
                        if pd.notna(row.get('FirstName')) and pd.notna(row.get('LastName')):
                            best_entry = row
                            break
                    
                    if best_entry is not None:
                        prefix = str(best_entry.get('Prefix', '')).strip() if has_prefix and pd.notna(best_entry.get('Prefix')) else ""
                        first_name = str(best_entry['FirstName']).strip()
                        last_name = str(best_entry['LastName']).strip()
                        if prefix:
                            full_name = f"{prefix} {first_name} {last_name}".strip()
                        else:
                            full_name = f"{first_name} {last_name}".strip()
                        member_names[member_name] = (prefix, first_name, last_name, full_name)
                    else:
                        first_name, last_name = self._parse_name_from_member(member_name)
                        full_name = f"{first_name} {last_name}".strip()
                        member_names[member_name] = ("", first_name, last_name, full_name)
                else:
                    first_name, last_name = self._parse_name_from_member(member_name)
                    full_name = f"{first_name} {last_name}".strip()
                    member_names[member_name] = ("", first_name, last_name, full_name)

                prefix, first_name, last_name, full_name = member_names[member_name]

                # Check if member already exists (by last and first name)
                existing_member = self.member_crud.get_by_name(last_name, first_name)
                if existing_member:
                    # Update member details ONLY if the new data is better/more complete
                    # and preserve existing party, chamber, state data
                    from domains.congressional.schemas import CongressMemberUpdate
                    update_data = CongressMemberUpdate()
                    
                    # Only update fields that are not already set or are improved
                    if prefix and not existing_member.prefix:
                        update_data.prefix = prefix
                    if full_name and len(full_name) > len(existing_member.full_name or ""):
                        update_data.full_name = full_name
                    
                    # Only update if we have actual changes to make
                    update_dict = update_data.model_dump(exclude_unset=True, exclude_none=True)
                    if update_dict:
                        self.member_crud.update(existing_member.id, update_data)
                        logger.info(f"Updated congress member: {existing_member.full_name} ({existing_member.id})")
                        logger.debug(f"Updated member: {existing_member.full_name}")
                    continue

                # Create new member record with minimal required data
                # Leave party, chamber, state empty for later enrichment via external APIs
                member_data = CongressMemberCreate(
                    first_name=first_name or "Unknown",
                    last_name=last_name,
                    full_name=full_name,
                    prefix=prefix if prefix else None,
                    # These fields are left empty for later enrichment from external APIs
                    chamber=None,  
                    party=None,   
                    state=None,   
                    district=None,
                    is_active=True
                )
                
                member = self.member_crud.create(member_data)
                created_count += 1
                
                logger.info(f"Created congress member: {member.full_name} ({member.id})")
                logger.debug(f"Created member: {member.full_name}")
                
            except Exception as e:
                logger.error(f"Failed to create member {member_name}: {e}")
                continue
        
        logger.info(f"Created {created_count} new members")
        return created_count
    
    def _parse_name_from_member(self, member_name: str) -> Tuple[str, str]:
        """
        Parse first and last name from member name string.
        
        Args:
            member_name: Member name string (e.g., "Barletta", "Brooks", "DelBene")
            
        Returns:
            Tuple of (first_name, last_name)
        """
        if not member_name:
            return "", ""
        
        # Try to extract from description patterns
        # Common patterns: "Mr. Lou Barletta", "Ms. Suzan K. DelBene", "Mr. Mo Brooks"
        name_patterns = [
            r'(Mr\.|Ms\.|Mrs\.|Dr\.|Sen\.|Rep\.)\s+([A-Za-z]+(?:\s+[A-Za-z]+)*)\s+([A-Za-z]+)',
            r'(Mr\.|Ms\.|Mrs\.|Dr\.|Sen\.|Rep\.)\s+([A-Za-z]+)\s+([A-Za-z]+)',
        ]
        
        # For now, just use the member name as last name
        # This will be improved when we have better name extraction
        last_name = member_name.strip()
        first_name = ""  # Will be populated later from external APIs
        
        return first_name, last_name
    
    def _get_consistent_member_names(self, df: pd.DataFrame) -> Dict[str, Tuple[str, str, str, str]]:
        """
        Build a mapping of member names to consistent (first_name, last_name, full_name, prefix) tuples.
        
        Args:
            df: DataFrame containing trade data
            
        Returns:
            Dict mapping member_key to (first_name, last_name, full_name, prefix)
        """
        member_names = {}
        has_separate_names = 'FirstName' in df.columns and 'LastName' in df.columns
        has_prefix = 'Prefix' in df.columns
        
        for member_name in df['Member'].dropna().unique():
            if not member_name or member_name.strip() == '':
                continue
            
            member_data = df[df['Member'] == member_name]
            
            # Find the best name entry for this member
            # Priority: JT (joint) entries with names > any entry with names
            best_entry = None
            
            if has_separate_names:
                # First try to find JT entries with names
                jt_entries = member_data[member_data['Owner'] == 'JT']
                jt_with_names = jt_entries[
                    (jt_entries['FirstName'].notna()) & 
                    (jt_entries['FirstName'] != '') & 
                    (jt_entries['LastName'].notna()) & 
                    (jt_entries['LastName'] != '')
                ]
                
                if not jt_with_names.empty:
                    best_entry = jt_with_names.iloc[0]
                else:
                    # Try any entry with names
                    entries_with_names = member_data[
                        (member_data['FirstName'].notna()) & 
                        (member_data['FirstName'] != '') & 
                        (member_data['LastName'].notna()) & 
                        (member_data['LastName'] != '')
                    ]
                    if not entries_with_names.empty:
                        best_entry = entries_with_names.iloc[0]
                
                if best_entry is not None:
                    prefix = str(best_entry.get('Prefix', '')).strip() if has_prefix and pd.notna(best_entry.get('Prefix')) else ""
                    first_name = str(best_entry['FirstName']).strip()
                    last_name = str(best_entry['LastName']).strip()
                    
                    # Create full name with prefix
                    if prefix:
                        full_name = f"{prefix} {first_name} {last_name}".strip()
                    else:
                        full_name = f"{first_name} {last_name}".strip()
                else:
                    # Fall back to parsing from Member column
                    first_name, last_name = self._parse_name_from_member(member_name)
                    full_name = f"{first_name} {last_name}".strip()
                    prefix = ""
            else:
                # Parse from Member column
                first_name, last_name = self._parse_name_from_member(member_name)
                full_name = f"{first_name} {last_name}".strip()
                prefix = ""
            
            member_names[member_name] = (first_name, last_name, full_name, prefix)
        
        return member_names
    
    async def _import_trades_from_dataframe(self, df: pd.DataFrame, source_table: str) -> Tuple[int, int]:
        """
        Import trades from DataFrame into database.
        
        Args:
            df: DataFrame containing trade data
            source_table: Name of source table/file for reference
            
        Returns:
            Tuple of (successful_imports, failed_imports)
        """
        created_count = 0
        failed_count = 0
        
        # Check if we have FirstName and LastName columns (new format)
        has_separate_names = 'FirstName' in df.columns and 'LastName' in df.columns
        
        # Get consistent member names mapping
        member_names = self._get_consistent_member_names(df)
        
        # Expected column mappings
        column_mappings = {
            'member': 'Member',
            'doc_id': 'DocID',
            'owner': 'Owner',
            'asset': 'Asset',
            'ticker': 'Ticker',
            'transaction_type': 'Transaction Type',
            'transaction_date': 'Transaction Date',
            'notification_date': 'Notification Date',
            'amount': 'Amount',
            'filing_status': 'Filing Status',
            'description': 'Description'
        }
        
        # Validate required columns exist
        missing_columns = []
        for expected_col in ['Member', 'DocID', 'Asset', 'Transaction Type', 'Transaction Date', 'Notification Date', 'Amount']:
            if expected_col not in df.columns:
                missing_columns.append(expected_col)
        
        if missing_columns:
            logger.error(f"Missing required columns in {source_table}: {missing_columns}")
            return 0, len(df)
        
        logger.info(f"Processing {len(df)} trades from {source_table}")
        
        for idx, row in df.iterrows():
            try:
                # Extract member information
                member_key = str(row['Member']).strip()
                if not member_key or member_key == 'nan':
                    failed_count += 1
                    continue
                
                # Get consistent member names
                if member_key in member_names:
                    first_name, last_name, full_name, prefix = member_names[member_key]
                else:
                    first_name, last_name = self._parse_name_from_member(member_key)
                    full_name = f"{first_name} {last_name}".strip()
                    prefix = ""
                
                # Get or create member
                member = self.member_crud.get_by_name(member_key)
                if not member:
                    logger.warning(f"Member not found for key: {member_key}")
                    failed_count += 1
                    continue
                
                # Extract transaction details
                doc_id = str(row['DocID']).strip() if 'DocID' in row and pd.notna(row['DocID']) else f"UNKNOWN_{idx}"
                ticker = str(row['Ticker']).strip() if 'Ticker' in row and pd.notna(row['Ticker']) else ""
                asset = str(row['Asset']).strip() if 'Asset' in row and pd.notna(row['Asset']) else ""
                transaction_type = str(row['Transaction Type']).strip() if 'Transaction Type' in row and pd.notna(row['Transaction Type']) else "P"
                transaction_date = str(row['Transaction Date']).strip() if 'Transaction Date' in row and pd.notna(row['Transaction Date']) else ""
                notification_date = str(row['Notification Date']).strip() if 'Notification Date' in row and pd.notna(row['Notification Date']) else ""
                amount = str(row['Amount']).strip() if 'Amount' in row and pd.notna(row['Amount']) else ""
                owner = str(row['Owner']).strip() if 'Owner' in row and pd.notna(row['Owner']) else ""
                description = str(row['Description']).strip() if 'Description' in row and pd.notna(row['Description']) else ""
                
                # Extract asset description for raw storage
                raw_asset_description = self._extract_asset_description(row)
                
                # Parse amount into min/max fields
                amount_min, amount_max = self._parse_amount_to_fields(amount)
                
                # Find or create security
                security_id = None
                asset_name = ""
                asset_type = ""
                if ticker:
                    security_id = self._find_or_create_security(ticker, raw_asset_description)
                    if security_id:
                        # Get the created security info
                        security = self.security_crud.get(security_id)
                        if security:
                            asset_name = security.name
                            if security.asset_type:
                                asset_type = security.asset_type.name
                    else:
                        # Extract asset info manually if security creation failed
                        asset_name, asset_type = self._extract_asset_info(raw_asset_description, ticker)
                else:
                    # No ticker - extract what we can from description
                    asset_name, asset_type = self._extract_asset_info(raw_asset_description, "")
                
                # Create trade record with proper validation
                trade_data = CongressionalTradeCreate(
                    member_id=member.id,
                    security_id=security_id,
                    doc_id=doc_id,
<<<<<<< HEAD
                    owner=owner if owner else None,
                    raw_asset_description=raw_asset_description,
                    ticker=ticker if ticker else None,
                    asset_name=asset_name if asset_name else None,
                    asset_type=asset_type if asset_type else None,
=======
                    raw_asset_description=raw_asset_description,
>>>>>>> cac15da7
                    transaction_type=transaction_type if transaction_type else "P",  # Default to Purchase if empty
                    transaction_date=self._parse_date_string(transaction_date) if transaction_date else None,
                    notification_date=self._parse_date_string(notification_date) if notification_date else None,
                    amount_min=amount_min,
                    amount_max=amount_max,
                    amount_exact=None,  # We use ranges, not exact amounts from these CSVs
                    filing_status="N",  # Use "N" for New instead of "New"
                    comment=description if description else None
                )
                
                await self.trade_crud.create(trade_data)
                created_count += 1
                
                if created_count % 100 == 0:
                    logger.info(f"Processed {created_count} trades from {source_table}")
                    
            except Exception as e:
                logger.warning(f"Failed to import trade at row {idx}: {e}")
                failed_count += 1
        
        logger.info(f"Trade import for {source_table}: {created_count} successful, {failed_count} failed")
        return created_count, failed_count
    
    def _import_trades_from_dataframe_sync(self, df: pd.DataFrame, source_table: str) -> Tuple[int, int]:
        """
        Synchronous version of _import_trades_from_dataframe for use with sync sessions.
        
        Args:
            df: DataFrame containing trade data
            source_table: Name of source table/file for reference
            
        Returns:
            Tuple of (successful_imports, failed_imports)
        """
        created_count = 0
        failed_count = 0
        
        # Check if we have FirstName and LastName columns (new format)
        has_separate_names = 'FirstName' in df.columns and 'LastName' in df.columns
        
        # Get consistent member names mapping
        member_names = self._get_consistent_member_names(df)
        
        # Expected column mappings
        column_mappings = {
            'member': 'Member',
            'doc_id': 'DocID',
            'owner': 'Owner',
            'asset': 'Asset',
            'ticker': 'Ticker',
            'transaction_type': 'Transaction Type',
            'transaction_date': 'Transaction Date',
            'notification_date': 'Notification Date',
            'amount': 'Amount',
            'filing_status': 'Filing Status',
            'description': 'Description'
        }
        
        # Validate required columns exist
        missing_columns = []
        for expected_col in ['Member', 'DocID', 'Asset', 'Transaction Type', 'Transaction Date', 'Notification Date', 'Amount']:
            if expected_col not in df.columns:
                missing_columns.append(expected_col)
        
        if missing_columns:
            logger.error(f"Missing required columns in {source_table}: {missing_columns}")
            return 0, len(df)
        
        logger.info(f"Processing {len(df)} trades from {source_table}")
        
        for idx, row in df.iterrows():
            try:
                # Validate record if validator is available
                if self.validator:
                    validation_result = self.validator.validate_record(row.to_dict())
                    if not validation_result.is_valid:
                        logger.debug(f"Record validation failed at row {idx}: {validation_result.errors}")
                        failed_count += 1
                        continue
                    
                    # Use cleaned data if available
                    if validation_result.cleaned_data:
                        row = pd.Series(validation_result.cleaned_data)
                
                # Extract member information
                member_key = str(row['Member']).strip()
                if not member_key or member_key == 'nan':
                    failed_count += 1
                    continue
                
                # Get consistent member names
                if member_key in member_names:
                    first_name, last_name, full_name, prefix = member_names[member_key]
                else:
                    first_name, last_name = self._parse_name_from_member(member_key)
                    full_name = f"{first_name} {last_name}".strip()
                    prefix = ""
                
                # Get or create member
                member = self.member_crud.get_by_name(member_key)
                if not member:
                    logger.warning(f"Member not found for key: {member_key}")
                    failed_count += 1
                    continue
                
                # Extract transaction details
                doc_id = str(row['DocID']).strip() if 'DocID' in row and pd.notna(row['DocID']) else f"UNKNOWN_{idx}"
                ticker = str(row['Ticker']).strip() if 'Ticker' in row and pd.notna(row['Ticker']) else ""
                asset = str(row['Asset']).strip() if 'Asset' in row and pd.notna(row['Asset']) else ""
                transaction_type = str(row['Transaction Type']).strip() if 'Transaction Type' in row and pd.notna(row['Transaction Type']) else "P"
                transaction_date = str(row['Transaction Date']).strip() if 'Transaction Date' in row and pd.notna(row['Transaction Date']) else ""
                notification_date = str(row['Notification Date']).strip() if 'Notification Date' in row and pd.notna(row['Notification Date']) else ""
                amount = str(row['Amount']).strip() if 'Amount' in row and pd.notna(row['Amount']) else ""
                owner = str(row['Owner']).strip() if 'Owner' in row and pd.notna(row['Owner']) else ""
                description = str(row['Description']).strip() if 'Description' in row and pd.notna(row['Description']) else ""
                
                # Extract asset description for raw storage
                raw_asset_description = self._extract_asset_description(row)
                
<<<<<<< HEAD
                # Parse amount into min/max fields
                amount_min, amount_max = self._parse_amount_to_fields(amount)
                
                # Find or create security
                security_id = None
                asset_name = ""
                asset_type = ""
                if ticker:
                    security_id = self._find_or_create_security(ticker, raw_asset_description)
                    if security_id:
                        # Get the created security info
                        security = self.security_crud.get(security_id)
                        if security:
                            asset_name = security.name
                            if security.asset_type:
                                asset_type = security.asset_type.name
                    else:
                        # Extract asset info manually if security creation failed
                        asset_name, asset_type = self._extract_asset_info(raw_asset_description, ticker)
                else:
                    # No ticker - extract what we can from description
                    asset_name, asset_type = self._extract_asset_info(raw_asset_description, "")
=======
                # Parse amount into amount_min, amount_max, or amount_exact
                amount_min, amount_max, amount_exact = self._parse_amount_to_fields(amount)
>>>>>>> cac15da7
                
                # Create trade record with proper validation
                trade_data = CongressionalTradeCreate(
                    member_id=member.id,
                    security_id=security_id,
                    doc_id=doc_id,
<<<<<<< HEAD
                    owner=owner if owner else None,
                    raw_asset_description=raw_asset_description,
                    ticker=ticker if ticker else None,
                    asset_name=asset_name if asset_name else None,
                    asset_type=asset_type if asset_type else None,
                    transaction_type=transaction_type if transaction_type else "P",  # Default to Purchase if empty
                    transaction_date=self._parse_date_string(transaction_date) if transaction_date else None,
                    notification_date=self._parse_date_string(notification_date) if notification_date else None,
                    amount_min=amount_min,
                    amount_max=amount_max,
                    amount_exact=None,  # We use ranges, not exact amounts from these CSVs
=======
                    owner=owner if owner and owner != "Unknown" else None,
                    raw_asset_description=raw_asset_description,
                    ticker=ticker if ticker else None,
                    transaction_type=transaction_type if transaction_type else "P",  # Default to Purchase if empty
                    transaction_date=self._parse_date_string(transaction_date) if transaction_date else None,  # Allow None for missing dates
                    notification_date=self._parse_date_string(notification_date) if notification_date else None,  # Allow None for missing dates
                    amount_min=amount_min,
                    amount_max=amount_max,
                    amount_exact=amount_exact,
>>>>>>> cac15da7
                    filing_status="N",  # Use "N" for New instead of "New"
                    comment=description if description else None
                )
                
                self.trade_crud.create(trade_data)
                created_count += 1
                
                if created_count % 100 == 0:
                    logger.info(f"Processed {created_count} trades from {source_table}")
                    
            except Exception as e:
                logger.warning(f"Failed to import trade at row {idx}: {e}")
                failed_count += 1
        
        logger.info(f"Trade import for {source_table}: {created_count} successful, {failed_count} failed")
        return created_count, failed_count
    
    def _parse_amount_range(self, amount_str: str) -> Tuple[Optional[int], Optional[int]]:
        """
        Parse amount range strings like '$1,001 - $15,000' into min/max values in cents.
        
        Args:
            amount_str: Amount string from CSV
            
        Returns:
            Tuple of (min_cents, max_cents)
        """
        if not amount_str or pd.isna(amount_str):
            return None, None
        
        try:
            # Remove common characters
            cleaned = str(amount_str).replace('$', '').replace(',', '').strip()
            
            # Handle ranges
            if ' - ' in cleaned:
                parts = cleaned.split(' - ')
                if len(parts) == 2:
                    min_val = float(parts[0].strip()) * 100  # Convert to cents
                    max_val = float(parts[1].strip()) * 100
                    return int(min_val), int(max_val)
            
            # Handle single values
            if cleaned.replace('.', '').isdigit():
                val = float(cleaned) * 100
                return int(val), int(val)
            
            # Handle special cases like "$50,001 +"
            if '+' in cleaned:
                min_val = float(cleaned.replace('+', '').strip()) * 100
                return int(min_val), None
                
        except Exception as e:
            logger.debug(f"Failed to parse amount '{amount_str}': {e}")
        
        return None, None
    
    def _parse_date(self, date_str: str) -> Optional[date]:
        """Parse date string into date object."""
        if not date_str or pd.isna(date_str):
            return None
        
        try:
            if isinstance(date_str, str):
                for fmt in ['%Y-%m-%d', '%m/%d/%Y', '%m-%d-%Y']:
                    try:
                        return datetime.strptime(date_str, fmt).date()
                    except ValueError:
                        continue
            elif hasattr(date_str, 'date'):
                return date_str.date()
        except Exception:
            pass
        
        return None
    
    async def enrich_member_data(self) -> Dict[str, int]:
        """
        Enrich member data with additional information from external APIs.
        
        This would fetch chamber, party, state, district info from:
        - congress.gov API
        - Propublica Congress API
        - Ballotpedia
        
        Returns:
            Dict with enrichment statistics
        """
        # Get all members without complete data
        result = await self.session.execute(
            select(CongressMember).where(
                (CongressMember.chamber.is_(None)) |
                (CongressMember.party.is_(None)) |
                (CongressMember.state.is_(None))
            )
        )
        members = result.scalars().all()
        
        logger.info(f"Found {len(members)} members needing data enrichment")
        
        enriched_count = 0
        
        # Use Congress.gov API to enrich member data
        from domains.congressional.services import CongressAPIService
        from domains.congressional.crud import CongressMemberRepository
        
        member_repo = CongressMemberRepository(self.session)
        api_service = CongressAPIService(member_repo)
        
        for member in members:
            try:
                # Try to sync with Congress.gov API if bioguide_id exists
                if member.bioguide_id:
                    result = await api_service.sync_member_by_bioguide_id(member.bioguide_id)
                    if result in ["created", "updated"]:
                        enriched_count += 1
                        logger.info(f"Enriched member {member.full_name} from Congress.gov API")
                        continue
                
                # Fallback to basic enrichment if API sync fails
                updated = False
                if not member.chamber:
                    member.chamber = "House"  # Default assumption
                    updated = True
                
                if not member.party:
                    member.party = "I"  # Default to Independent
                    updated = True
                
                if not member.state:
                    member.state = "DC"  # Default to DC
                    updated = True
                
                if updated:
                    enriched_count += 1
                
            except Exception as e:
                logger.error(f"Failed to enrich data for member {member.full_name}: {e}")
                continue
        
        await self.session.commit()
        
        logger.info(f"Enriched data for {enriched_count} members")
        return {
            "members_processed": len(members),
            "members_enriched": enriched_count
        }
    
    def enrich_member_data_sync(self) -> Dict[str, int]:
        """
        Synchronous version of enrich_member_data for use with sync sessions.
        
        Enrich member data with additional information from external APIs.
        
        This would fetch chamber, party, state, district info from:
        - congress.gov API
        - Propublica Congress API
        - Ballotpedia
        
        Returns:
            Dict with enrichment statistics
        """
        # Get all members without complete data
        from sqlalchemy import select
        result = self.session.execute(
            select(CongressMember).where(
                (CongressMember.chamber.is_(None)) |
                (CongressMember.party.is_(None)) |
                (CongressMember.state.is_(None))
            )
        )
        members = result.scalars().all()
        
        logger.info(f"Found {len(members)} members to enrich")
        
        enriched_count = 0
        failed_count = 0
        
        for member in members:
            try:
                # TODO: Implement actual API calls to enrich member data
                # For now, just mark as processed
                enriched_count += 1
                
                if enriched_count % 50 == 0:
                    logger.info(f"Enriched {enriched_count} members...")
                    
            except Exception as e:
                logger.error(f"Failed to enrich member {member.full_name}: {e}")
                failed_count += 1
                continue
        
        self.session.commit()
        
        result = {
            "members_enriched": enriched_count,
            "members_failed": failed_count,
            "total_processed": enriched_count + failed_count
        }
        
        logger.info(f"Member enrichment complete: {result}")
        return result

    def _extract_transaction_type(self, col1: str, col2: str, col3: str, col4: str) -> str:
        """
        Extract transaction type from potentially malformed columns.
        Transaction type should be 'P' (Purchase), 'S' (Sale), or 'E' (Exchange).
        Prefers blank over wrong data.
        """
        # Look for valid transaction types - be very strict
        for col in [col1, col2, col3, col4]:
            if col.strip().upper() in ['P', 'S', 'E']:
                return col.strip().upper()
        
        # Don't try to guess - return blank if no valid type found
        return ""
    
    def _extract_transaction_date(self, col1: str, col2: str, col3: str, col4: str) -> str:
        """
        Extract transaction date from potentially malformed columns.
        Look for date patterns like MM/DD/YYYY. Prefers blank over wrong data.
        """
        import re
        
        # Only accept proper date format MM/DD/YYYY
        date_pattern = r'^\d{1,2}/\d{1,2}/\d{4}$'
        
        for col in [col1, col2, col3, col4]:
            if re.match(date_pattern, col.strip()):
                return col.strip()
        
        # Don't provide fallback - return blank if no valid date found
        return ""
    
    def _extract_notification_date(self, col1: str, col2: str, col3: str, col4: str) -> str:
        """
        Extract notification date from potentially malformed columns.
        Look for date patterns like MM/DD/YYYY. Prefers blank over wrong data.
        """
        import re
        
        # Only accept proper date format MM/DD/YYYY
        date_pattern = r'^\d{1,2}/\d{1,2}/\d{4}$'
        
        # Look for second date (notification date is usually after transaction date)
        dates_found = []
        for col in [col1, col2, col3, col4]:
            if re.match(date_pattern, col.strip()):
                dates_found.append(col.strip())
        
        if len(dates_found) >= 2:
            return dates_found[1]  # Return second date found
        elif len(dates_found) == 1:
            return dates_found[0]  # Return the only date found
        
        # Don't provide fallback - return blank if no valid date found
        return ""
    
    def _extract_amount(self, col1: str, col2: str, col3: str, col4: str) -> str:
        """
        Extract amount from potentially malformed columns.
        Look for dollar amount patterns like $1,001 or $15,001.
        Prefers blank over wrong data.
        """
        import re
        
        # Only accept proper dollar amount format
        amount_pattern = r'^\$[\d,]+$'
        
        for col in [col1, col2, col3, col4]:
            if re.match(amount_pattern, col.strip()):
                return col.strip()
        
        # Don't provide fallback - return blank if no valid amount found
        return ""
    
    def _extract_asset_description(self, row: pd.Series) -> str:
        """
        Extract asset description from the row data.
        """
        asset = str(row['Asset']).strip() if 'Asset' in row and pd.notna(row['Asset']) else ""
        ticker = str(row['Ticker']).strip() if 'Ticker' in row and pd.notna(row['Ticker']) else ""
        description = str(row['Description']).strip() if 'Description' in row and pd.notna(row['Description']) else ""
        
        # Combine available information
        parts = []
        if asset:
            parts.append(asset)
        if ticker:
            parts.append(f"({ticker})")
        if description:
            parts.append(description)
        
        return " - ".join(parts) if parts else "Unknown Asset"

    def _parse_date_string(self, date_str: str) -> Optional[date]:
        """
        Parse date string in MM/DD/YYYY format to date object.
        Returns None if parsing fails.
        """
        if not date_str or date_str.strip() == '':
            return None
        
        try:
            from datetime import datetime
            # Parse MM/DD/YYYY format
            return datetime.strptime(date_str.strip(), '%m/%d/%Y').date()
        except ValueError:
            return None

<<<<<<< HEAD
    def _parse_amount_to_fields(self, amount_str: str) -> Tuple[Optional[int], Optional[int]]:
        """
        Parse amount string into min and max cents.
        Handles ranges like $1,001 - $15,000 or single values like $1,001.
        """
        if not amount_str or pd.isna(amount_str):
            return None, None

        try:
            # Remove common characters
            cleaned = str(amount_str).replace('$', '').replace(',', '').strip()

            # Handle ranges
            if ' - ' in cleaned:
                parts = cleaned.split(' - ')
                if len(parts) == 2:
                    min_val = float(parts[0].strip()) * 100  # Convert to cents
                    max_val = float(parts[1].strip()) * 100
                    return int(min_val), int(max_val)

            # Handle single values
            if cleaned.replace('.', '').isdigit():
                val = float(cleaned) * 100
                return int(val), int(val)

            # Handle special cases like "$50,001 +"
            if '+' in cleaned:
                min_val = float(cleaned.replace('+', '').strip()) * 100
                return int(min_val), None

        except Exception as e:
            logger.debug(f"Failed to parse amount '{amount_str}': {e}")

        return None, None

    def _find_or_create_security(self, ticker: str, asset_description: str) -> Optional[int]:
        """
        Find existing security or create new one.
        Returns security_id if found/created, None if failed.
        """
        if not ticker or ticker.strip() == '':
            return None
            
        try:
            # Clean ticker
            ticker = ticker.strip().upper()
            
            # Try to find existing security
            security = self.security_crud.get_by_ticker(ticker)
            if security:
                logger.debug(f"Found existing security: {ticker}")
                return security.id
            
            # Extract asset name and type from description
            asset_name, asset_type = self._extract_asset_info(asset_description, ticker)
            
            # Create new security
            security_data = SecurityCreate(
                ticker=ticker,
                name=asset_name,
                asset_type_id=self._get_asset_type_id(asset_type),
                currency="USD",
                is_active=True
            )
            
            security = self.security_crud.create(security_data)
            logger.info(f"Created new security: {ticker} - {asset_name}")
            return security.id
            
        except Exception as e:
            logger.error(f"Failed to find/create security for ticker {ticker}: {e}")
            return None

    def _extract_asset_info(self, description: str, ticker: str) -> Tuple[str, str]:
        """
        Extract asset name and type from raw description.
        Returns (asset_name, asset_type).
        """
        if not description:
            return f"Unknown Asset ({ticker})", "Stock"
        
        description = description.lower()
        
        # Determine asset type based on description keywords
        if any(keyword in description for keyword in ['bond', 'treasury', 'municipal', 'note']):
            asset_type = "Bond"
        elif any(keyword in description for keyword in ['option', 'call', 'put']):
            asset_type = "Option"
        elif any(keyword in description for keyword in ['etf', 'fund']):
            asset_type = "ETF"
        elif any(keyword in description for keyword in ['reit']):
            asset_type = "REIT"
        else:
            asset_type = "Stock"
        
        # Extract asset name - clean up common patterns
        asset_name = description.title()
        
        # Remove common suffixes that aren't part of the name
        suffixes_to_remove = [
            " Common Stock", " Common", " Inc.", " Corp.", " Corporation",
            " Class A", " Class B", " Ordinary Shares", " American Depositary",
            " S/ADR", " ADR"
        ]
        
        for suffix in suffixes_to_remove:
            if asset_name.endswith(suffix):
                asset_name = asset_name[:-len(suffix)]
                break
        
        # Limit length
        if len(asset_name) > 200:
            asset_name = asset_name[:200].strip()
        
        return asset_name, asset_type

    def _get_asset_type_id(self, asset_type: str) -> Optional[int]:
        """
        Get asset type ID from the asset_types table.
        Creates asset type if it doesn't exist.
        """
        try:
            # Try to find existing asset type
            from sqlalchemy import select
            result = self.session.execute(
                select(AssetType).where(AssetType.name == asset_type)
            )
            asset_type_obj = result.scalar_one_or_none()
            
            if asset_type_obj:
                return asset_type_obj.id
            
            # Create new asset type if not found
            from domains.securities.schemas import AssetTypeCreate
            asset_type_data = AssetTypeCreate(
                code=asset_type[:5].upper(),
                name=asset_type,
                description=f"Auto-created asset type for {asset_type}",
                category=asset_type.lower()
            )
            
            new_asset_type = self.asset_type_crud.create(asset_type_data)
            logger.info(f"Created new asset type: {asset_type}")
            return new_asset_type.id
            
        except Exception as e:
            logger.error(f"Failed to get/create asset type {asset_type}: {e}")
            return None
=======
    def _parse_amount_to_fields(self, amount_str: str) -> Tuple[Optional[int], Optional[int], Optional[int]]:
        """
        Parse amount string into amount_min, amount_max, and amount_exact fields.
        
        Args:
            amount_str: Amount string from CSV (e.g., "$15,001 - $50,000", "$1,000", "None")
            
        Returns:
            Tuple of (amount_min, amount_max, amount_exact) in cents
        """
        if not amount_str or amount_str.strip() == '' or amount_str.strip().lower() == 'none':
            # If no amount, set a minimal range of $1 to indicate unknown amount
            return 100, 100, None  # $1 - $1 range
        
        try:
            # Clean the string
            cleaned = amount_str.strip()
            
            # Remove dollar signs and commas
            cleaned = cleaned.replace('$', '').replace(',', '')
            
            # Check if it's a range (contains " - ")
            if ' - ' in cleaned:
                parts = cleaned.split(' - ')
                if len(parts) == 2:
                    try:
                        min_val = int(float(parts[0].strip()) * 100)  # Convert to cents
                        max_val = int(float(parts[1].strip()) * 100)
                        return min_val, max_val, None
                    except ValueError:
                        pass
            
            # Check if it's a single exact value
            try:
                exact_val = int(float(cleaned) * 100)  # Convert to cents
                return None, None, exact_val
            except ValueError:
                pass
            
            # If parsing fails, default to $1 range
            logger.debug(f"Could not parse amount '{amount_str}', defaulting to $1 range")
            return 100, 100, None  # $1 - $1 range
            
        except Exception as e:
            logger.debug(f"Error parsing amount '{amount_str}': {e}")
            return 100, 100, None  # $1 - $1 range
>>>>>>> cac15da7


# Main import functions for scripts

async def import_congressional_data_from_csvs(session: AsyncSession, 
                                            csv_directory: str) -> Dict[str, int]:
    """
    Main function to import congressional data from CSV files.
    
    Args:
        session: Database session
        csv_directory: Path to directory containing CSV files
        
    Returns:
        Dict with import statistics
    """
    ingester = CongressionalDataIngester(session)
    return await ingester.import_congressional_data_from_csvs(csv_directory)


async def import_congressional_data_from_sqlite(session: AsyncSession,
                                              sqlite_path: str) -> Dict[str, int]:
    """
    Main function to import congressional data from SQLite database.
    
    Args:
        session: Database session
        sqlite_path: Path to SQLite database file
        
    Returns:
        Dict with import statistics
    """
    ingester = CongressionalDataIngester(session)
    return await ingester.import_from_sqlite_database(sqlite_path)


async def enrich_member_profiles(session: AsyncSession) -> Dict[str, int]:
    """
    Main function to enrich member profile data from external APIs.
    
    Args:
        session: Database session
        
    Returns:
        Dict with enrichment statistics
    """
    ingester = CongressionalDataIngester(session)
    return await ingester.enrich_member_data() <|MERGE_RESOLUTION|>--- conflicted
+++ resolved
@@ -49,13 +49,55 @@
         
         # Asset type mapping from the original script
         self.asset_type_mapping = {
-            "ST": "Stock",
+            "4K": "401K and Other Non-Federal Retirement Accounts",
+            "5C": "529 College Savings Plan",
+            "5F": "529 Portfolio",
+            "5P": "529 Prepaid Tuition Plan",
+            "AB": "Asset-Backed Securities",
+            "BA": "Bank Accounts, Money Market Accounts and CDs",
+            "BK": "Brokerage Accounts",
+            "CO": "Collectibles",
+            "CS": "Corporate Securities (Bonds and Notes)",
+            "CT": "Cryptocurrency",
+            "DB": "Defined Benefit Pension",
+            "DO": "Debts Owed to the Filer",
+            "DS": "Delaware Statutory Trust",
+            "EF": "Exchange Traded Funds (ETF)",
+            "EQ": "Excepted/Qualified Blind Trust",
+            "ET": "Exchange Traded Notes",
+            "FA": "Farms",
+            "FE": "Foreign Exchange Position (Currency)",
+            "FN": "Fixed Annuity",
+            "FU": "Futures",
+            "GS": "Government Securities and Agency Debt",
+            "HE": "Hedge Funds & Private Equity Funds (EIF)",
+            "HN": "Hedge Funds & Private Equity Funds (non-EIF)",
+            "IC": "Investment Club",
+            "IH": "IRA (Held in Cash)",
+            "IP": "Intellectual Property & Royalties",
+            "IR": "IRA",
+            "MA": "Managed Accounts (e.g., SMA and UMA)",
+            "MF": "Mutual Funds",
+            "MO": "Mineral/Oil/Solar Energy Rights",
+            "OI": "Ownership Interest (Holding Investments)",
+            "OL": "Ownership Interest (Engaged in a Trade or Business)",
+            "OP": "Options",
+            "OT": "Other",
+            "PE": "Pensions",
+            "PM": "Precious Metals",
+            "PS": "Stock (Not Publicly Traded)",
+            "RE": "Real Estate Invest. Trust (REIT)",
+            "RP": "Real Property",
+            "RS": "Restricted Stock Units (RSUs)",
+            "SA": "Stock Appreciation Right",
+            "ST": "Stocks (including ADRs)",
+            "TR": "Trust",
+            "VA": "Variable Annuity",
+            "VI": "Variable Insurance",
+            "WU": "Whole/Universal Insurance",
             "BND": "Bond", 
-            "OP": "Option",
-            "MF": "Mutual Fund",
             "ETF": "ETF",
             "FUT": "Future",
-            "REIT": "REIT",
             "CASH": "Cash",
             "OTHER": "Other"
         }
@@ -652,15 +694,11 @@
                     member_id=member.id,
                     security_id=security_id,
                     doc_id=doc_id,
-<<<<<<< HEAD
                     owner=owner if owner else None,
                     raw_asset_description=raw_asset_description,
                     ticker=ticker if ticker else None,
                     asset_name=asset_name if asset_name else None,
                     asset_type=asset_type if asset_type else None,
-=======
-                    raw_asset_description=raw_asset_description,
->>>>>>> cac15da7
                     transaction_type=transaction_type if transaction_type else "P",  # Default to Purchase if empty
                     transaction_date=self._parse_date_string(transaction_date) if transaction_date else None,
                     notification_date=self._parse_date_string(notification_date) if notification_date else None,
@@ -780,7 +818,6 @@
                 # Extract asset description for raw storage
                 raw_asset_description = self._extract_asset_description(row)
                 
-<<<<<<< HEAD
                 # Parse amount into min/max fields
                 amount_min, amount_max = self._parse_amount_to_fields(amount)
                 
@@ -803,17 +840,12 @@
                 else:
                     # No ticker - extract what we can from description
                     asset_name, asset_type = self._extract_asset_info(raw_asset_description, "")
-=======
-                # Parse amount into amount_min, amount_max, or amount_exact
-                amount_min, amount_max, amount_exact = self._parse_amount_to_fields(amount)
->>>>>>> cac15da7
                 
                 # Create trade record with proper validation
                 trade_data = CongressionalTradeCreate(
                     member_id=member.id,
                     security_id=security_id,
                     doc_id=doc_id,
-<<<<<<< HEAD
                     owner=owner if owner else None,
                     raw_asset_description=raw_asset_description,
                     ticker=ticker if ticker else None,
@@ -825,17 +857,6 @@
                     amount_min=amount_min,
                     amount_max=amount_max,
                     amount_exact=None,  # We use ranges, not exact amounts from these CSVs
-=======
-                    owner=owner if owner and owner != "Unknown" else None,
-                    raw_asset_description=raw_asset_description,
-                    ticker=ticker if ticker else None,
-                    transaction_type=transaction_type if transaction_type else "P",  # Default to Purchase if empty
-                    transaction_date=self._parse_date_string(transaction_date) if transaction_date else None,  # Allow None for missing dates
-                    notification_date=self._parse_date_string(notification_date) if notification_date else None,  # Allow None for missing dates
-                    amount_min=amount_min,
-                    amount_max=amount_max,
-                    amount_exact=amount_exact,
->>>>>>> cac15da7
                     filing_status="N",  # Use "N" for New instead of "New"
                     comment=description if description else None
                 )
@@ -1146,7 +1167,6 @@
         except ValueError:
             return None
 
-<<<<<<< HEAD
     def _parse_amount_to_fields(self, amount_str: str) -> Tuple[Optional[int], Optional[int]]:
         """
         Parse amount string into min and max cents.
@@ -1295,54 +1315,6 @@
         except Exception as e:
             logger.error(f"Failed to get/create asset type {asset_type}: {e}")
             return None
-=======
-    def _parse_amount_to_fields(self, amount_str: str) -> Tuple[Optional[int], Optional[int], Optional[int]]:
-        """
-        Parse amount string into amount_min, amount_max, and amount_exact fields.
-        
-        Args:
-            amount_str: Amount string from CSV (e.g., "$15,001 - $50,000", "$1,000", "None")
-            
-        Returns:
-            Tuple of (amount_min, amount_max, amount_exact) in cents
-        """
-        if not amount_str or amount_str.strip() == '' or amount_str.strip().lower() == 'none':
-            # If no amount, set a minimal range of $1 to indicate unknown amount
-            return 100, 100, None  # $1 - $1 range
-        
-        try:
-            # Clean the string
-            cleaned = amount_str.strip()
-            
-            # Remove dollar signs and commas
-            cleaned = cleaned.replace('$', '').replace(',', '')
-            
-            # Check if it's a range (contains " - ")
-            if ' - ' in cleaned:
-                parts = cleaned.split(' - ')
-                if len(parts) == 2:
-                    try:
-                        min_val = int(float(parts[0].strip()) * 100)  # Convert to cents
-                        max_val = int(float(parts[1].strip()) * 100)
-                        return min_val, max_val, None
-                    except ValueError:
-                        pass
-            
-            # Check if it's a single exact value
-            try:
-                exact_val = int(float(cleaned) * 100)  # Convert to cents
-                return None, None, exact_val
-            except ValueError:
-                pass
-            
-            # If parsing fails, default to $1 range
-            logger.debug(f"Could not parse amount '{amount_str}', defaulting to $1 range")
-            return 100, 100, None  # $1 - $1 range
-            
-        except Exception as e:
-            logger.debug(f"Error parsing amount '{amount_str}': {e}")
-            return 100, 100, None  # $1 - $1 range
->>>>>>> cac15da7
 
 
 # Main import functions for scripts
